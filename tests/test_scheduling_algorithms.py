<<<<<<< HEAD

=======
from src.algorithms import ldf_single_node, edf_single_node, edf_multinode, ll_multinode, ldf_multinode
>>>>>>> 4eb10d10
import pytest
import os
import json
import jsonschema
import sys
import networkx as nx

# Adjust path to include the 'src' directory for importing algorithms
script_dir = os.path.dirname(__file__)
input_models_dir = os.path.join(script_dir, "input_models")

sys.path.append(os.path.abspath(os.path.join(script_dir, "..", "src")))
<<<<<<< HEAD
from algorithms import ldf_single_node, edf_single_node, edf_multinode, ll_multinode, ldf_multinode, ldf_single_node, edf_multinode_no_delay, ldf_multinode_no_delay, ll_multinode_no_delay
from listalgo import list_scheduling
output_schema_file = os.path.join(script_dir, "..","src","output_schema.json")
expected_output_file = os.path.join(script_dir, "..","tests","input_file.json")
=======
output_schema_file = os.path.join(script_dir, "..", "src", "output_schema.json")
expected_output_file = os.path.join(script_dir, "..", "tests", "input_file.json")
>>>>>>> 4eb10d10

with open(output_schema_file) as f:
    output_schema = json.load(f)

input_files = os.listdir(input_models_dir)


# List of algorithms to test
<<<<<<< HEAD
algorithms = [ldf_single_node, edf_single_node, edf_multinode, ldf_multinode, ll_multinode,list_scheduling,edf_multinode_no_delay, ldf_multinode_no_delay, ll_multinode_no_delay]
algorithms_multinode = [edf_multinode, ldf_multinode, ll_multinode,list_scheduling]
algorithms_multinode_no_delay = [edf_multinode_no_delay, ldf_multinode_no_delay, ll_multinode_no_delay]
# Creating a product of filenames and algorithms for detailed parameterization
test_cases = [(input_file, algo) for input_file in input_files for algo in algorithms]
test_cases_multinode = [(input_file, algo) for input_file in input_files for algo in algorithms_multinode]
test_cases_multinode_no_delay = [(input_file, algo) for input_file in input_files for algo in algorithms_multinode_no_delay]

#print("test case", test_cases,test_cases_multinode,test_cases_multinode_no_delay)
# Utility function to load models and run scheduling algorithm
=======
algorithms = [ldf_single_node, edf_single_node, edf_multinode, ldf_multinode, ll_multinode]
algorithms_multinode_no_delay = [edf_multinode, ldf_multinode, ll_multinode]

# Creating a product of filenames and algorithms for detailed parameterization
test_cases = [(input_file, algo) for input_file in input_files for algo in algorithms]
test_cases_multinode_no_delay = [(input_file, algo)
                                 for input_file in input_files for algo in algorithms_multinode_no_delay]


>>>>>>> 4eb10d10
def load_and_schedule(filename, algo):
    """Load the input model and run the scheduling algorithm"""
    model_path = os.path.join(input_models_dir, filename)
    with open(model_path) as f:
        model_data = json.load(f)

    application_model = model_data["application"]
    platform_model = model_data["platform"]

    if algo in [ldf_single_node, edf_single_node]:
        result = algo(application_model)
<<<<<<< HEAD
    
    elif algo in [edf_multinode, ldf_multinode, ll_multinode,list_scheduling, edf_multinode_no_delay, ldf_multinode_no_delay, ll_multinode_no_delay]:
        result = algo(application_model, platform_model)
        
 
=======

    elif algo in [edf_multinode, ldf_multinode, ll_multinode]:
        result = algo(application_model, platform_model)

>>>>>>> 4eb10d10
    return result, application_model, platform_model


@pytest.mark.parametrize("filename,algorithm", test_cases)
def test_output_schema(filename, algorithm):
    """Test that the generated schedule adheres to the schema """

<<<<<<< HEAD
    result, application_model, platform_model= load_and_schedule(filename, algorithm)
=======
    result, application_model, platform_model = load_and_schedule(filename, algorithm)
>>>>>>> 4eb10d10
    try:
        jsonschema.validate(instance=result, schema=output_schema)
        assert True
    except jsonschema.exceptions.ValidationError as err:
        assert False, f'Output does not match the output schema for {result["name"]}'


@pytest.mark.parametrize("filename, algorithm", test_cases)
def test_task_duration(filename, algorithm):
    """Test that each task completes within its estimated duration."""
    result, app_model, platform_model = load_and_schedule(filename, algorithm)
    for task in result["schedule"]:
        start_time = task["start_time"]
        end_time = task["end_time"]
        task_id = task["task_id"]
        wcet = next(
            (t["wcet"] for t in app_model["tasks"] if t["id"] == task_id), None
        )
        if wcet is None:
            raise ValueError(f'WCET not found for task {task_id}, in {result["name"]}')
        assert end_time == start_time + wcet, f'Incorrect task duration calculation in {result["name"]}'


@pytest.mark.parametrize("filename, algorithm", test_cases)
def test_task_deadline(filename, algorithm):
    """Test that each task respects its deadline."""
    result, app_model, platform_model = load_and_schedule(filename, algorithm)
    for task in result["schedule"]:
        end_time = task["end_time"]
        task_id = task["task_id"]
        deadline = next(
            (t["deadline"] for t in app_model["tasks"] if t["id"] == task_id), None
        )
        assert end_time <= deadline, f'Task exceeds deadline in {result["name"]}'


@pytest.mark.parametrize("filename, algorithm", test_cases)
def test_task_dependencies(filename, algorithm):
    """Test that each task respects the completion times of its predecessors."""
    result, app_model, platform_model = load_and_schedule(filename, algorithm)
    for task in result["schedule"]:
        start_time = task["start_time"]
        task_id = task["task_id"]
        predecessors = [
            msg["sender"]
            for msg in app_model["messages"]
            if msg["receiver"] == task_id
        ]

        predecessors_end_times = [
            t["end_time"]
            for t in result["schedule"]
            if t["task_id"] in predecessors
        ]

        assert start_time >= max(
<<<<<<< HEAD
                predecessors_end_times, default=0
        ), f'Task starts before predecessor ends in {result["name"]}'


    

@pytest.mark.parametrize("filename, algorithm", test_cases)
def test_no_overlapping_tasks(filename, algorithm):
    """Test that no tasks overlap in their execution time on the same node."""
    result,application_model,platform_model  = load_and_schedule(filename, algorithm)

    
=======
            predecessors_end_times, default=0
        ), f'Task starts before predecessor ends in {result["name"]}'


@pytest.mark.parametrize("filename, algorithm", test_cases)
def test_no_overlapping_tasks(filename, algorithm):
    """Test that no tasks overlap in their execution time on the same node."""
    result, application_model, platform_model = load_and_schedule(filename, algorithm)

>>>>>>> 4eb10d10
    tasks_by_node = {}
    for task in result["schedule"]:
        node_id = task["node_id"]
        if node_id not in tasks_by_node:
            tasks_by_node[node_id] = []
        tasks_by_node[node_id].append(task)

    for node_id, tasks in tasks_by_node.items():
<<<<<<< HEAD
        
=======

>>>>>>> 4eb10d10
        tasks.sort(key=lambda t: t["start_time"])
        for i in range(1, len(tasks)):
            prev_task = tasks[i - 1]
            current_task = tasks[i]
            assert prev_task["end_time"] <= current_task["start_time"], \
                f'Tasks overlap on node {node_id} in {result["name"]}'


<<<<<<< HEAD

@pytest.mark.parametrize("filename, algorithm", test_cases_multinode)
def test_dependency_multinode(filename, algorithm):
    """Test that task dependencies are respected across nodes in multi-node scenarios."""
    result, application_model, platform_model = load_and_schedule(filename, algorithm)

    tasks = application_model["tasks"]
    messages = application_model["messages"]

    application_graph = nx.DiGraph()

    for task in tasks:
        application_graph.add_node(task["id"], task_data=task)

    for message in messages:
        sender = message["sender"]
        receiver = message["receiver"]
        application_graph.add_edge(sender, receiver, message_data=message)

    platform_graph = nx.Graph()

    for node in platform_model["nodes"]:
        platform_graph.add_node(node["id"], type=node["type"])

    for link in platform_model["links"]:
        platform_graph.add_edge(link["start_node"], link["end_node"], weight=link["link_delay"])

    
    shortest_paths = dict(nx.all_pairs_dijkstra_path_length(platform_graph, weight='weight'))

    for task in result["schedule"]:
        start_time = task["start_time"]
        task_id = task["task_id"]
        current_node = task["node_id"]
        predecessors = [
            msg["sender"]
            for msg in application_model["messages"]
            if msg["receiver"] == task_id
        ]

        for pred_id in predecessors:
            pred_task = next(t for t in result["schedule"] if t["task_id"] == pred_id)
            pred_node = pred_task["node_id"]
            pred_end_time = pred_task["end_time"]

            
            communication_delay = shortest_paths[pred_node][current_node]
            earliest_start_time = pred_end_time + communication_delay

            assert start_time >= earliest_start_time, \
                f'Task {task_id} starts before predecessor {pred_id} ends considering communication delay in {result["name"]}'



@pytest.mark.parametrize("filename, algorithm", test_cases)
def test_algorithm_accuracy(filename, algorithm):
   
    
    result, app_model, platform_model = load_and_schedule(filename, algorithm)
   
   
 
    expected_results_dir = os.path.join(script_dir, "expected_results")
   
    
=======
@pytest.mark.parametrize("filename, algorithm", test_cases)
def test_algorithm_correctness(filename, algorithm):

    result, app_model, platform_model = load_and_schedule(filename, algorithm)

    expected_results_dir = os.path.join(script_dir, "expected_results")

>>>>>>> 4eb10d10
    expected_output_file = os.path.join(expected_results_dir, filename)

    with open(expected_output_file) as f:
        expected_output = json.load(f)

<<<<<<< HEAD
    
    actual_schedule = {task["task_id"]: task["start_time"] for task in result["schedule"]}
    print(f'Actual schedule: {actual_schedule}')
    
   
    expected_schedule = {task["task_id"]: task["start_time"] for task in expected_output[result["name"]]["schedule"]}
    print(f'Expected schedule: {expected_schedule}')
    
    
    for task_id, actual_start_time in actual_schedule.items():
        expected_start_time = expected_schedule.get(task_id)
        assert actual_start_time == expected_start_time, \
            f"Mismatch for task_id {task_id}: Actual start_time {actual_start_time}, Expected start_time {expected_start_time}"
=======
    actual_schedule = {task["task_id"]: task["start_time"] for task in result["schedule"]}
    print(f'Actual schedule: {actual_schedule}')

    expected_schedule = {task["task_id"]: task["start_time"] for task in expected_output[result["name"]]["schedule"]}
    print(f'Expected schedule: {expected_schedule}')

    for task_id, actual_start_time in actual_schedule.items():
        expected_start_time = expected_schedule.get(task_id)
        assert actual_start_time == expected_start_time, \
            f"{task_id}: start_time {actual_start_time}, Expected start_time {expected_start_time}"
>>>>>>> 4eb10d10


@pytest.mark.parametrize("filename, algorithm", test_cases)
def test_missed_deadline(filename, algorithm):
<<<<<<< HEAD
   
    
    result, app_model, platform_model = load_and_schedule(filename, algorithm)
    print(f'results:{result}')
    print(f'results_name:{result["name"]}')
    print(f'results_missed_deadline:{result["missed_deadlines"]}')
 
    expected_results_dir = os.path.join(script_dir, "expected_results")
   
    
=======

    result, app_model, platform_model = load_and_schedule(filename, algorithm)
    # print(f'results_missed_deadline:{result.get("missed_deadlines", [])}')

    expected_results_dir = os.path.join(script_dir, "expected_results")

>>>>>>> 4eb10d10
    expected_output_file = os.path.join(expected_results_dir, filename)

    with open(expected_output_file) as f:
        expected_output = json.load(f)
<<<<<<< HEAD
    #print(f'expected output:{expected_output[result["name"]]} filename:{filename}')
    
    
    actual_missed_deadline = result.get("missed_deadlines",[])
    print(f'Actual missed deadline : {actual_missed_deadline}')
 
   
    expected_missed_deadline =  expected_output[result["name"]].get("missed_deadlines",[])
    print(f'Expected missed deadline: {expected_missed_deadline}')
  
    
    
    assert actual_missed_deadline == expected_missed_deadline,  "missed deadlines do not match"
=======
    # print(f'expected output:{expected_output[result["name"]]} filename:{filename}')

    actual_missed_deadline = result.get("missed_deadlines", [])
    # print(f'Actual missed deadline : {actual_missed_deadline}')

    expected_missed_deadline = expected_output[result["name"]].get("missed_deadlines", [])
    # print(f'Expected missed deadline: {expected_missed_deadline}')

    assert actual_missed_deadline == expected_missed_deadline,  f"missed deadlines do not match for {result['name']}"

# @pytest.mark.parametrize("filename, algorithm", test_cases_multinode)
# def test_dependency_multinode(filename, algorithm):
#     """Test that task dependencies are respected across nodes in multi-node scenarios.
#     This test is only applicable to multi-node scheduling algorithms with communication delays."""
#     result, application_model, platform_model = load_and_schedule(filename, algorithm)
#
#     tasks = application_model["tasks"]
#     messages = application_model["messages"]
#
#     application_graph = nx.DiGraph()
#
#     for task in tasks:
#         application_graph.add_node(task["id"], task_data=task)
#
#     for message in messages:
#         sender = message["sender"]
#         receiver = message["receiver"]
#         application_graph.add_edge(sender, receiver, message_data=message)
#
#     platform_graph = nx.Graph()
#
#     for node in platform_model["nodes"]:
#         platform_graph.add_node(node["id"], type=node["type"])
#
#     for link in platform_model["links"]:
#         platform_graph.add_edge(link["start_node"], link["end_node"], weight=link["link_delay"])
#
#     shortest_paths = dict(nx.all_pairs_dijkstra_path_length(platform_graph, weight='weight'))
#
#     for task in result["schedule"]:
#         start_time = task["start_time"]
#         task_id = task["task_id"]
#         current_node = task["node_id"]
#         predecessors = [
#             msg["sender"]
#             for msg in application_model["messages"]
#             if msg["receiver"] == task_id
#         ]
#
#         for pred_id in predecessors:
#             pred_task = next(t for t in result["schedule"] if t["task_id"] == pred_id)
#             pred_node = pred_task["node_id"]
#             pred_end_time = pred_task["end_time"]
#
#             communication_delay = shortest_paths[pred_node][current_node]
#             earliest_start_time = pred_end_time + communication_delay
#
#             assert start_time >= earliest_start_time, \
#                 f'Task {task_id} starts before predecessor' +\
#                 f'{pred_id} ends considering communication delay in {result["name"]}'
>>>>>>> 4eb10d10
<|MERGE_RESOLUTION|>--- conflicted
+++ resolved
@@ -1,8 +1,3 @@
-<<<<<<< HEAD
-
-=======
-from src.algorithms import ldf_single_node, edf_single_node, edf_multinode, ll_multinode, ldf_multinode
->>>>>>> 4eb10d10
 import pytest
 import os
 import json
@@ -15,35 +10,14 @@
 input_models_dir = os.path.join(script_dir, "input_models")
 
 sys.path.append(os.path.abspath(os.path.join(script_dir, "..", "src")))
-<<<<<<< HEAD
-from algorithms import ldf_single_node, edf_single_node, edf_multinode, ll_multinode, ldf_multinode, ldf_single_node, edf_multinode_no_delay, ldf_multinode_no_delay, ll_multinode_no_delay
-from listalgo import list_scheduling
-output_schema_file = os.path.join(script_dir, "..","src","output_schema.json")
-expected_output_file = os.path.join(script_dir, "..","tests","input_file.json")
-=======
 output_schema_file = os.path.join(script_dir, "..", "src", "output_schema.json")
 expected_output_file = os.path.join(script_dir, "..", "tests", "input_file.json")
->>>>>>> 4eb10d10
 
 with open(output_schema_file) as f:
     output_schema = json.load(f)
 
 input_files = os.listdir(input_models_dir)
 
-
-# List of algorithms to test
-<<<<<<< HEAD
-algorithms = [ldf_single_node, edf_single_node, edf_multinode, ldf_multinode, ll_multinode,list_scheduling,edf_multinode_no_delay, ldf_multinode_no_delay, ll_multinode_no_delay]
-algorithms_multinode = [edf_multinode, ldf_multinode, ll_multinode,list_scheduling]
-algorithms_multinode_no_delay = [edf_multinode_no_delay, ldf_multinode_no_delay, ll_multinode_no_delay]
-# Creating a product of filenames and algorithms for detailed parameterization
-test_cases = [(input_file, algo) for input_file in input_files for algo in algorithms]
-test_cases_multinode = [(input_file, algo) for input_file in input_files for algo in algorithms_multinode]
-test_cases_multinode_no_delay = [(input_file, algo) for input_file in input_files for algo in algorithms_multinode_no_delay]
-
-#print("test case", test_cases,test_cases_multinode,test_cases_multinode_no_delay)
-# Utility function to load models and run scheduling algorithm
-=======
 algorithms = [ldf_single_node, edf_single_node, edf_multinode, ldf_multinode, ll_multinode]
 algorithms_multinode_no_delay = [edf_multinode, ldf_multinode, ll_multinode]
 
@@ -52,8 +26,6 @@
 test_cases_multinode_no_delay = [(input_file, algo)
                                  for input_file in input_files for algo in algorithms_multinode_no_delay]
 
-
->>>>>>> 4eb10d10
 def load_and_schedule(filename, algo):
     """Load the input model and run the scheduling algorithm"""
     model_path = os.path.join(input_models_dir, filename)
@@ -65,18 +37,11 @@
 
     if algo in [ldf_single_node, edf_single_node]:
         result = algo(application_model)
-<<<<<<< HEAD
-    
-    elif algo in [edf_multinode, ldf_multinode, ll_multinode,list_scheduling, edf_multinode_no_delay, ldf_multinode_no_delay, ll_multinode_no_delay]:
-        result = algo(application_model, platform_model)
-        
- 
-=======
+
 
     elif algo in [edf_multinode, ldf_multinode, ll_multinode]:
         result = algo(application_model, platform_model)
 
->>>>>>> 4eb10d10
     return result, application_model, platform_model
 
 
@@ -84,11 +49,7 @@
 def test_output_schema(filename, algorithm):
     """Test that the generated schedule adheres to the schema """
 
-<<<<<<< HEAD
-    result, application_model, platform_model= load_and_schedule(filename, algorithm)
-=======
     result, application_model, platform_model = load_and_schedule(filename, algorithm)
->>>>>>> 4eb10d10
     try:
         jsonschema.validate(instance=result, schema=output_schema)
         assert True
@@ -145,30 +106,15 @@
         ]
 
         assert start_time >= max(
-<<<<<<< HEAD
-                predecessors_end_times, default=0
-        ), f'Task starts before predecessor ends in {result["name"]}'
-
-
-    
-
-@pytest.mark.parametrize("filename, algorithm", test_cases)
-def test_no_overlapping_tasks(filename, algorithm):
-    """Test that no tasks overlap in their execution time on the same node."""
-    result,application_model,platform_model  = load_and_schedule(filename, algorithm)
-
-    
-=======
             predecessors_end_times, default=0
         ), f'Task starts before predecessor ends in {result["name"]}'
+
 
 
 @pytest.mark.parametrize("filename, algorithm", test_cases)
 def test_no_overlapping_tasks(filename, algorithm):
     """Test that no tasks overlap in their execution time on the same node."""
     result, application_model, platform_model = load_and_schedule(filename, algorithm)
-
->>>>>>> 4eb10d10
     tasks_by_node = {}
     for task in result["schedule"]:
         node_id = task["node_id"]
@@ -177,11 +123,6 @@
         tasks_by_node[node_id].append(task)
 
     for node_id, tasks in tasks_by_node.items():
-<<<<<<< HEAD
-        
-=======
-
->>>>>>> 4eb10d10
         tasks.sort(key=lambda t: t["start_time"])
         for i in range(1, len(tasks)):
             prev_task = tasks[i - 1]
@@ -190,101 +131,17 @@
                 f'Tasks overlap on node {node_id} in {result["name"]}'
 
 
-<<<<<<< HEAD
-
-@pytest.mark.parametrize("filename, algorithm", test_cases_multinode)
-def test_dependency_multinode(filename, algorithm):
-    """Test that task dependencies are respected across nodes in multi-node scenarios."""
-    result, application_model, platform_model = load_and_schedule(filename, algorithm)
-
-    tasks = application_model["tasks"]
-    messages = application_model["messages"]
-
-    application_graph = nx.DiGraph()
-
-    for task in tasks:
-        application_graph.add_node(task["id"], task_data=task)
-
-    for message in messages:
-        sender = message["sender"]
-        receiver = message["receiver"]
-        application_graph.add_edge(sender, receiver, message_data=message)
-
-    platform_graph = nx.Graph()
-
-    for node in platform_model["nodes"]:
-        platform_graph.add_node(node["id"], type=node["type"])
-
-    for link in platform_model["links"]:
-        platform_graph.add_edge(link["start_node"], link["end_node"], weight=link["link_delay"])
-
-    
-    shortest_paths = dict(nx.all_pairs_dijkstra_path_length(platform_graph, weight='weight'))
-
-    for task in result["schedule"]:
-        start_time = task["start_time"]
-        task_id = task["task_id"]
-        current_node = task["node_id"]
-        predecessors = [
-            msg["sender"]
-            for msg in application_model["messages"]
-            if msg["receiver"] == task_id
-        ]
-
-        for pred_id in predecessors:
-            pred_task = next(t for t in result["schedule"] if t["task_id"] == pred_id)
-            pred_node = pred_task["node_id"]
-            pred_end_time = pred_task["end_time"]
-
-            
-            communication_delay = shortest_paths[pred_node][current_node]
-            earliest_start_time = pred_end_time + communication_delay
-
-            assert start_time >= earliest_start_time, \
-                f'Task {task_id} starts before predecessor {pred_id} ends considering communication delay in {result["name"]}'
-
-
-
-@pytest.mark.parametrize("filename, algorithm", test_cases)
-def test_algorithm_accuracy(filename, algorithm):
-   
-    
-    result, app_model, platform_model = load_and_schedule(filename, algorithm)
-   
-   
- 
+
+@pytest.mark.parametrize("filename, algorithm", test_cases)
+def test_algorithm_correctness(filename, algorithm):
+
+    result, app_model, platform_model = load_and_schedule(filename, algorithm)
+
     expected_results_dir = os.path.join(script_dir, "expected_results")
-   
-    
-=======
-@pytest.mark.parametrize("filename, algorithm", test_cases)
-def test_algorithm_correctness(filename, algorithm):
-
-    result, app_model, platform_model = load_and_schedule(filename, algorithm)
-
-    expected_results_dir = os.path.join(script_dir, "expected_results")
-
->>>>>>> 4eb10d10
     expected_output_file = os.path.join(expected_results_dir, filename)
 
     with open(expected_output_file) as f:
         expected_output = json.load(f)
-
-<<<<<<< HEAD
-    
-    actual_schedule = {task["task_id"]: task["start_time"] for task in result["schedule"]}
-    print(f'Actual schedule: {actual_schedule}')
-    
-   
-    expected_schedule = {task["task_id"]: task["start_time"] for task in expected_output[result["name"]]["schedule"]}
-    print(f'Expected schedule: {expected_schedule}')
-    
-    
-    for task_id, actual_start_time in actual_schedule.items():
-        expected_start_time = expected_schedule.get(task_id)
-        assert actual_start_time == expected_start_time, \
-            f"Mismatch for task_id {task_id}: Actual start_time {actual_start_time}, Expected start_time {expected_start_time}"
-=======
     actual_schedule = {task["task_id"]: task["start_time"] for task in result["schedule"]}
     print(f'Actual schedule: {actual_schedule}')
 
@@ -295,49 +152,18 @@
         expected_start_time = expected_schedule.get(task_id)
         assert actual_start_time == expected_start_time, \
             f"{task_id}: start_time {actual_start_time}, Expected start_time {expected_start_time}"
->>>>>>> 4eb10d10
 
 
 @pytest.mark.parametrize("filename, algorithm", test_cases)
 def test_missed_deadline(filename, algorithm):
-<<<<<<< HEAD
-   
-    
-    result, app_model, platform_model = load_and_schedule(filename, algorithm)
-    print(f'results:{result}')
-    print(f'results_name:{result["name"]}')
-    print(f'results_missed_deadline:{result["missed_deadlines"]}')
- 
+    result, app_model, platform_model = load_and_schedule(filename, algorithm)
+    # print(f'results_missed_deadline:{result.get("missed_deadlines", [])}')
+
     expected_results_dir = os.path.join(script_dir, "expected_results")
-   
-    
-=======
-
-    result, app_model, platform_model = load_and_schedule(filename, algorithm)
-    # print(f'results_missed_deadline:{result.get("missed_deadlines", [])}')
-
-    expected_results_dir = os.path.join(script_dir, "expected_results")
-
->>>>>>> 4eb10d10
     expected_output_file = os.path.join(expected_results_dir, filename)
 
     with open(expected_output_file) as f:
         expected_output = json.load(f)
-<<<<<<< HEAD
-    #print(f'expected output:{expected_output[result["name"]]} filename:{filename}')
-    
-    
-    actual_missed_deadline = result.get("missed_deadlines",[])
-    print(f'Actual missed deadline : {actual_missed_deadline}')
- 
-   
-    expected_missed_deadline =  expected_output[result["name"]].get("missed_deadlines",[])
-    print(f'Expected missed deadline: {expected_missed_deadline}')
-  
-    
-    
-    assert actual_missed_deadline == expected_missed_deadline,  "missed deadlines do not match"
-=======
     # print(f'expected output:{expected_output[result["name"]]} filename:{filename}')
 
     actual_missed_deadline = result.get("missed_deadlines", [])
@@ -397,5 +223,4 @@
 #
 #             assert start_time >= earliest_start_time, \
 #                 f'Task {task_id} starts before predecessor' +\
-#                 f'{pred_id} ends considering communication delay in {result["name"]}'
->>>>>>> 4eb10d10
+#                 f'{pred_id} ends considering communication delay in {result["name"]}'